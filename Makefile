--- conflicted
+++ resolved
@@ -70,24 +70,16 @@
 	ctags -R --languages=python  -f ./tags tlsmate/ tests/
 
 test-cov: ## generate coverage statistics
-<<<<<<< HEAD
 	py.test $(COVERAGE) $(PYTEST_SUBPROCESS)
 
 test-cov-report: ## generate coverage report for each file
 	py.test --cov-report annotate:cov_annotate $(COVERAGE) $(PYTEST_SUBPROCESS)
-=======
-	TLSMATE_RECORDER_DELAY=0 py.test $(COVERAGE) $(PYTEST_SUBPROCESS)
-
-test-cov-report: ## generate coverage report for each file
-	TLSMATE_RECORDER_DELAY=0 py.test --cov-report annotate:cov_annotate $(COVERAGE) $(PYTEST_SUBPROCESS)
->>>>>>> 49f0f9e4
 
 test-all: ## run tests on every Python version with tox
 	tox
 
 docs: clean-docs ## generate Sphinx HTML documentation, including API docs
 	$(MAKE) -C docs html
-
 
 dist: clean ## builds source and wheel package
 	python setup.py sdist
